--- conflicted
+++ resolved
@@ -410,11 +410,7 @@
 
     """
 
-<<<<<<< HEAD
-    _ZDATA_ONES = zlib.compress(np.ones((N, N), 'uint8').tobytes())
-=======
-    _ZDATA_ONES = zlib.compress(np.ones((N, N), "uint8").tostring())
->>>>>>> 28a5e768
+    _ZDATA_ONES = zlib.compress(np.ones((N, N), "uint8").tobytes())
 
     def __init__(self):
         """Initialize, as a tile filled with all ones."""
