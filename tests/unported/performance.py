--- conflicted
+++ resolved
@@ -1,18 +1,11 @@
 #!/usr/bin/env python
 import cProfile
-<<<<<<< HEAD
-=======
-import distutils.spawn
->>>>>>> 28a5e768
 import os
 import subprocess
 import sys
 from time import sleep, time
-<<<<<<< HEAD
 import shutil
 
-=======
->>>>>>> 28a5e768
 
 import guicontrol
 import numpy as np
@@ -460,21 +453,8 @@
         sys.exit(1)
 
     if options.show_profile:
-<<<<<<< HEAD
-        gprof2dot = "gprof2dot.py" \
-            if shutil.which("gprof2dot.py") \
-            else "gprof2dot"
-        viewer = "feh" \
-            if shutil.which("feh") \
-            else "eog"
-=======
-        gprof2dot = (
-            "gprof2dot.py"
-            if distutils.spawn.find_executable("gprof2dot.py")
-            else "gprof2dot"
-        )
-        viewer = "feh" if distutils.spawn.find_executable("feh") else "eog"
->>>>>>> 28a5e768
+        gprof2dot = "gprof2dot.py" if shutil.which("gprof2dot.py") else "gprof2dot"
+        viewer = "feh" if shutil.which("feh") else "eog"
         # FIXME: use gui.profiling's improved code somehow
         os.system(
             "%s -f pstats tmp.pstats | dot -Tpng -o tmp.png && %s tmp.png"
